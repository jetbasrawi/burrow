// Copyright 2017 Monax Industries Limited
//
// Licensed under the Apache License, Version 2.0 (the "License");
// you may not use this file except in compliance with the License.
// You may obtain a copy of the License at
//
//    http://www.apache.org/licenses/LICENSE-2.0
//
// Unless required by applicable law or agreed to in writing, software
// distributed under the License is distributed on an "AS IS" BASIS,
// WITHOUT WARRANTIES OR CONDITIONS OF ANY KIND, either express or implied.
// See the License for the specific language governing permissions and
// limitations under the License.

package keys

import (
	"encoding/hex"
	"fmt"

<<<<<<< HEAD
	logging_types "github.com/monax/burrow/logging/types"
	"github.com/monax/burrow/logging"
=======
	"github.com/monax/burrow/logging"
	"github.com/monax/burrow/logging/loggers"
>>>>>>> 50a9156d
)

type KeyClient interface {
	// Sign needs to return the signature bytes for given message to sign
	// and the address to sign it with.
	Sign(signBytesString string, signAddress []byte) (signature []byte, err error)
	// PublicKey needs to return the public key associated with a given address
	PublicKey(address []byte) (publicKey []byte, err error)
}

// NOTE [ben] Compiler check to ensure monaxKeyClient successfully implements
// burrow/keys.KeyClient
var _ KeyClient = (*monaxKeyClient)(nil)

type monaxKeyClient struct {
	rpcString string
	logger    logging_types.InfoTraceLogger
}

<<<<<<< HEAD
// erisKeyClient.New returns a new eris-keys client for provided rpc location
// Eris-keys connects over http request-responses
func NewErisKeyClient(rpcString string, logger logging_types.InfoTraceLogger) *erisKeyClient {
	return &erisKeyClient{
=======
// monaxKeyClient.New returns a new monax-keys client for provided rpc location
// Monax-keys connects over http request-responses
func NewBurrowKeyClient(rpcString string, logger loggers.InfoTraceLogger) *monaxKeyClient {
	return &monaxKeyClient{
>>>>>>> 50a9156d
		rpcString: rpcString,
		logger:    logging.WithScope(logger, "BurrowKeyClient"),
	}
}

// Monax-keys client Sign requests the signature from BurrowKeysClient over rpc for the given
// bytes to be signed and the address to sign them with.
func (monaxKeys *monaxKeyClient) Sign(signBytesString string, signAddress []byte) (signature []byte, err error) {
	args := map[string]string{
		"msg":  signBytesString,
		"hash": signBytesString, // TODO:[ben] backwards compatibility
		"addr": fmt.Sprintf("%X", signAddress),
	}
	sigS, err := RequestResponse(monaxKeys.rpcString, "sign", args, monaxKeys.logger)
	if err != nil {
		return
	}
	sigBytes, err := hex.DecodeString(sigS)
	if err != nil {
		return
	}
	return sigBytes, err
}

// Monax-keys client PublicKey requests the public key associated with an address from
// the monax-keys server.
func (monaxKeys *monaxKeyClient) PublicKey(address []byte) (publicKey []byte, err error) {
	args := map[string]string{
		"addr": fmt.Sprintf("%X", address),
	}
	pubS, err := RequestResponse(monaxKeys.rpcString, "pub", args, monaxKeys.logger)
	if err != nil {
		return
	}
	// TODO: [ben] assert that received public key results in
	// address
	return hex.DecodeString(pubS)
}<|MERGE_RESOLUTION|>--- conflicted
+++ resolved
@@ -18,13 +18,8 @@
 	"encoding/hex"
 	"fmt"
 
-<<<<<<< HEAD
+	"github.com/monax/burrow/logging"
 	logging_types "github.com/monax/burrow/logging/types"
-	"github.com/monax/burrow/logging"
-=======
-	"github.com/monax/burrow/logging"
-	"github.com/monax/burrow/logging/loggers"
->>>>>>> 50a9156d
 )
 
 type KeyClient interface {
@@ -44,17 +39,10 @@
 	logger    logging_types.InfoTraceLogger
 }
 
-<<<<<<< HEAD
-// erisKeyClient.New returns a new eris-keys client for provided rpc location
-// Eris-keys connects over http request-responses
-func NewErisKeyClient(rpcString string, logger logging_types.InfoTraceLogger) *erisKeyClient {
-	return &erisKeyClient{
-=======
 // monaxKeyClient.New returns a new monax-keys client for provided rpc location
 // Monax-keys connects over http request-responses
-func NewBurrowKeyClient(rpcString string, logger loggers.InfoTraceLogger) *monaxKeyClient {
+func NewBurrowKeyClient(rpcString string, logger logging_types.InfoTraceLogger) *monaxKeyClient {
 	return &monaxKeyClient{
->>>>>>> 50a9156d
 		rpcString: rpcString,
 		logger:    logging.WithScope(logger, "BurrowKeyClient"),
 	}
